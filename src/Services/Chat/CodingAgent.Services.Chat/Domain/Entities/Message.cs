--- conflicted
+++ resolved
@@ -26,12 +26,6 @@
     }
 
     /// <summary>
-<<<<<<< HEAD
-    /// Factory method to reconstruct a message from cached data
-    /// </summary>
-    public static Message FromCache(Guid id, Guid conversationId, Guid? userId, string content, MessageRole role, DateTime sentAt)
-    {
-=======
     /// Factory method to reconstruct a message from cached data.
     /// This method bypasses the primary constructor to avoid setting SentAt to DateTime.UtcNow,
     /// preserving the original timestamp from cached data. Used only for hydrating messages
@@ -40,12 +34,12 @@
     public static Message FromCache(Guid id, Guid conversationId, Guid? userId, string content, MessageRole role, DateTime sentAt)
     {
         // Validate that sentAt is not in the future (basic sanity check)
-        if (sentAt > DateTime.UtcNow.AddMinutes(1)) // Allow 1 minute tolerance for clock skew
+        // Allow 1 minute tolerance for clock skew
+        if (sentAt > DateTime.UtcNow.AddMinutes(1))
         {
             throw new ArgumentException("SentAt timestamp cannot be in the future", nameof(sentAt));
         }
 
->>>>>>> 6192c0b3
         return new Message
         {
             Id = id,
